# Nimbus Eth2 (Beacon Chain)

[![Build Status (Travis)](https://img.shields.io/travis/status-im/nim-beacon-chain/master.svg?label=Linux%20/%20macOS "Linux/macOS build status (Travis)")](https://travis-ci.org/status-im/nim-beacon-chain)
[![Build Status (Azure)](https://dev.azure.com/nimbus-dev/nim-beacon-chain/_apis/build/status/status-im.nim-beacon-chain?branchName=master)](https://dev.azure.com/nimbus-dev/nim-beacon-chain/_build/latest?definitionId=3&branchName=master)
[![License: Apache](https://img.shields.io/badge/License-Apache%202.0-blue.svg)](https://opensource.org/licenses/Apache-2.0)
[![License: MIT](https://img.shields.io/badge/License-MIT-blue.svg)](https://opensource.org/licenses/MIT)
![Stability: experimental](https://img.shields.io/badge/stability-experimental-orange.svg)

[![Discord: Nimbus](https://img.shields.io/badge/discord-nimbus-orange.svg)](https://discord.gg/XRxWahP)
[![Gitter: #status-im/nimbus](https://img.shields.io/badge/gitter-status--im%2Fnimbus-orange.svg)](https://gitter.im/status-im/nimbus)
[![Status: #nimbus-general](https://img.shields.io/badge/status-nimbus--general-orange.svg)](https://join.status.im/nimbus-general)

Welcome to Nimbus for Ethereum 2.0.

Nimbus beacon chain is a research implementation of the beacon chain component of the upcoming Ethereum Serenity upgrade, aka Eth2.

<<<<<<< HEAD
## Manual
=======
## Related

* [status-im/nimbus](https://github.com/status-im/nimbus/): Nimbus for Ethereum 1
* [ethereum/eth2.0-specs](https://github.com/ethereum/eth2.0-specs/tree/v0.12.1#phase-0): Serenity specification that this project implements

You can check where the beacon chain fits in the Ethereum ecosystem our Two-Point-Oh series: https://our.status.im/tag/two-point-oh/

## Table of Contents

- [Nimbus Eth2 (Beacon Chain)](#nimbus-eth2-beacon-chain)
  - [Related](#related)
  - [Table of Contents](#table-of-contents)
  - [Prerequisites for everyone](#prerequisites-for-everyone)
    - [Linux](#linux)
    - [MacOS](#macos)
    - [Windows](#windows)
  - [For users](#for-users)
    - [Connecting to testnets](#connecting-to-testnets)
    - [Getting metrics from a local testnet client](#getting-metrics-from-a-local-testnet-client)
  - [Interop (for other Eth2 clients)](#interop-for-other-eth2-clients)
  - [For researchers](#for-researchers)
    - [State transition simulation](#state-transition-simulation)
    - [Local network simulation](#local-network-simulation)
    - [Visualising simulation metrics](#visualising-simulation-metrics)
    - [Network inspection](#network-inspection)
  - [For developers](#for-developers)
    - [Windows dev environment](#windows-dev-environment)
    - [Linux, MacOS](#linux-macos)
    - [Raspberry Pi](#raspberry-pi)
    - [Makefile tips and tricks for developers](#makefile-tips-and-tricks-for-developers)
    - [CI setup](#ci-setup)
  - [License](#license)

## Prerequisites for everyone

At the moment, Nimbus has to be built from source.

Nimbus has the following external dependencies:

* Developer tools (C compiler, Make, Bash, Git)
* PCRE
>>>>>>> 4ecbc655

Please see the complete guide at [The nim-beacon-chain Book](https://status-im.github.io/nim-beacon-chain/).

## Quick Start

As a user, you can connect to testnets and become a validator as follows:

```
<<<<<<< HEAD
git clone https://github.com/status-im/nim-beacon-chain
cd nim-beacon-chain
make witti
=======

Make sure you have [CMake](https://cmake.org/) installed, to be able to build libunwind (used for [lightweight stack traces](https://github.com/status-im/nim-libbacktrace)).

### Windows

You can install the developer tools by following the instruction in our [Windows dev environment section](#windows-dev-environment).
It also provides a downloading script for prebuilt PCRE.

### Android

* Install the [Termux](https://termux.com) app from FDroid or the Google Play store
* Install a [PRoot](https://wiki.termux.com/wiki/PRoot) of your choice following the instructions for your preferred distribution.
Note, the Ubuntu PRoot is known to contain all Nimbus prerequisites compiled on Arm64 architecture (common architecture for Android devices).

*Assuming Ubuntu PRoot is used*

```sh
apt install build-essential git libpcre3-dev
```

## For users

### Connecting to testnets

Nimbus connects to any of the testnets published in the [eth2-clients/eth2-testnets repo](https://github.com/eth2-clients/eth2-testnets/tree/master/nimbus).

Once the [prerequisites](#prerequisites) are installed you can connect to the [Witti testnet](https://github.com/goerli/witti) with the following commands:

```bash
git clone https://github.com/status-im/nim-beacon-chain
cd nim-beacon-chain
make witti           # This will build Nimbus and all other dependencies
                     # and connect you to Witti
```

Sometimes, you may want to disable the interactive prompt asking you for a Goerli key in order to become a validator:

```bash
make SCRIPT_PARAMS="--skipGoerliKey" witti # not a validator
```

You can also start multiple local nodes, in different terminal windows/tabs, by specifying their numeric IDs:

```bash
make SCRIPT_PARAMS="--nodeID=0" witti # the default
make SCRIPT_PARAMS="--nodeID=1" witti
make SCRIPT_PARAMS="--nodeID=2" witti
```

### Getting metrics from a local testnet client

```bash
# the primitive HTTP server started to serve the metrics is considered insecure
make NIMFLAGS="-d:insecure" witti
```

You can now see the raw metrics on http://127.0.0.1:8008/metrics but they're not very useful like this, so let's feed them to a Prometheus instance:

```bash
prometheus --config.file=build/data/shared_witti_0/prometheus.yml
# when starting multiple nodes at the same time, just use the config file from the one with the highest ID
```

For some pretty pictures, get [Grafana](https://grafana.com/) up and running, then import the dashboard definition in "grafana/beacon\_nodes\_Grafana\_dashboard.json".

## Interop (for other Eth2 clients)

After installing the [prerequisites](#prerequisites)

To run the Nimbus state transition, we provide the `ncli` tool:

* [ncli](ncli)

The interop scripts have been moved in a common repo, the interop relied on 0.8.3 specs which had seen significant changes. The interop branch still exist but is unmaintained.

* [multinet](https://github.com/status-im/nim-beacon-chain/tree/master/multinet) - a set of scripts to build and run several Eth2 clients locally
* [interop branch](https://github.com/status-im/nim-beacon-chain/tree/interop) (unmaintained)

## For researchers

### State transition simulation

The state transition simulator can quickly run the Beacon chain state transition function in isolation and output JSON snapshots of the state. The simulation runs without networking and blocks are processed without slot time delays.

```bash
# build and run the state simulator, then display its help ("-d:release" speeds it
# up substantially, allowing the simulation of longer runs in reasonable time)
make NIMFLAGS="-d:release" state_sim
build/state_sim --help
```

### Local network simulation

The local network simulation will create a full peer-to-peer network of beacon nodes and validators on a single machine, and run the beacon chain in real time.

Parameters such as shard, validator counts, and data folders are configured [vars.sh](tests/simulation/vars.sh). They can be set in as environment variables before launching the simulation.

```bash
# Clear data files from your last run and start the simulation with a new genesis block:
make VALIDATORS=192 NODES=6 USER_NODES=1 eth2_network_simulation

# In another terminal, get a shell with the right environment variables set:
./env.sh bash

# In the above example, the network is prepared for 7 beacon nodes but one of
# them is not started by default (`USER_NODES`) - this is useful to test
# catching up to the consensus. The following command will start the missing node.
./tests/simulation/run_node.sh 0 # (or the index (0-based) of the missing node)

# Running a separate node allows you to test sync as well as see what the action
# looks like from a single nodes' perspective.
```

By default all validators are loaded within the beacon nodes, but if you want to use external processes as validator clients you can pass `BN_VC_VALIDATOR_SPLIT=yes` as an additional argument to the `make eth2_network_simulation` command and that will split the `VALIDATORS` between beacon nodes and validator clients - for example with `192` validators and `6` nodes you will end up with 6 beacon node and 6 validator client processes, where each of them will handle 16 validators.

You can also separate the output from each beacon node in its own panel, using [multitail](http://www.vanheusden.com/multitail/):

```bash
make USE_MULTITAIL="yes" eth2_network_simulation
```

You can find out more about it in the [development update](https://our.status.im/nimbus-development-update-2018-12-2/).

_Alternatively, fire up our [experimental Vagrant instance with Nim pre-installed](https://our.status.im/setting-up-a-local-vagrant-environment-for-nim-development/) and give us yout feedback about the process!_

### Visualising simulation metrics

The [generic instructions from the Nimbus repo](https://github.com/status-im/nimbus/#metric-visualisation) apply here as well.

Specific steps:

```bash
# This will generate the Prometheus config on the fly, based on the number of
# nodes (which you can control by passing something like NODES=6 to `make`).
# The `-d:insecure` flag starts an HTTP server from which the Prometheus daemon will pull the metrics.
make VALIDATORS=192 NODES=6 USER_NODES=0 NIMFLAGS="-d:insecure" eth2_network_simulation

# In another terminal tab, after the sim started:
cd tests/simulation/prometheus
prometheus
```

The dashboard you need to import in Grafana is "grafana/beacon\_nodes\_Grafana\_dashboard.json".

![monitoring dashboard](./media/monitoring.png)

### Network inspection

The [inspector tool](./beacon_chain/inspector.nim) can help monitor the libp2p network and the various channels where blocks and attestations are being transmitted, showing message and connectivity metadata. By default, it will monitor all ethereum 2 gossip traffic.

```bash
. ./env.sh
# Build inspector for minimal config:
./env.sh nim c -d:const_preset=minimal -o:build/inspector_minimal beacon_chain/inspector.nim

# Build inspector for mainnet config:
./env.sh nim c -d:const_preset=mainnet -o:build/inspector_mainnet beacon_chain/inspector.nim

# See available options
./env.sh build/inspector_minimal --help

# Connect to a network from eth2 testnet repo bootstrap file - --decode option attempts to decode the messages as well
./env.sh build/inspector_minimal --decode -b:$(curl -s https://raw.githubusercontent.com/eth2-clients/eth2-testnets/master/nimbus/testnet0/bootstrap_nodes.txt | head -n1)
```

## For developers

Latest updates happen in the `devel` branch which is merged into `master` every week on Tuesday before deploying new testnets.

Interesting Make variables and targets are documented in the [nimbus-build-system](https://github.com/status-im/nimbus-build-system) repo.

The following sections explain how to set up your build environment on your platform.

### Windows dev environment

Install Mingw-w64 for your architecture using the "[MinGW-W64 Online
Installer](https://sourceforge.net/projects/mingw-w64/files/)" (first link
under the directory listing). Run it and select your architecture in the setup
menu ("i686" on 32-bit, "x86\_64" on 64-bit), set the threads to "win32" and
the exceptions to "dwarf" on 32-bit and "seh" on 64-bit. Change the
installation directory to "C:\mingw-w64" and add it to your system PATH in "My
Computer"/"This PC" -> Properties -> Advanced system settings -> Environment
Variables -> Path -> Edit -> New -> C:\mingw-w64\mingw64\bin (it's "C:\mingw-w64\mingw32\bin" on 32-bit)

Install [Git for Windows](https://gitforwindows.org/) and use a "Git Bash" shell to clone and build nim-beacon-chain.

Install [CMake](https://cmake.org/) to be able to build libunwind (used for [lightweight stack traces](https://github.com/status-im/nim-libbacktrace)).

When running the tests, you might hit some Windows path length limits. Increase them by editing the Registry in a PowerShell instance with administrator privileges:

```powershell
Set-ItemProperty -Path 'HKLM:\SYSTEM\CurrentControlSet\Control\FileSystem' -Name 'LongPathsEnabled' -Value 1
```

and run this in a "Git Bash" terminal:

```bash
git config --global core.longpaths true
```

If you don't want to compile PCRE separately, you can fetch pre-compiled DLLs with:
```bash
mingw32-make fetch-dlls # this will place the right DLLs for your architecture in the "build/" directory
```

> If you were following the Windows testnet instructions, you can jump back to [Connecting to testnets](#connecting-to-testnets) now

You can now follow those instructions in the previous section by replacing `make` with `mingw32-make` (regardless of your 32-bit or 64-bit architecture):

```bash
mingw32-make test # run the test suite
```

### Linux, MacOS

After cloning the repo:

```bash
# The first `make` invocation will update all Git submodules.
# You'll run `make update` after each `git pull`, in the future, to keep those submodules up to date.
make

# Run tests
make test

# Update to latest version
git pull
make update
```

To run a command that might use binaries from the Status Nim fork:
```bash
./env.sh bash # start a new interactive shell with the right env vars set
which nim
nim --version # Nimbus is tested and supported on 1.0.2 at the moment

# or without starting a new interactive shell:
./env.sh which nim
./env.sh nim --version
```

### Raspberry Pi

We recommend you remove any cover or use a fan; the Raspberry Pi will get hot (85°C) and throttle.

* Raspberry PI 3b+ or Raspberry Pi 4b.
* 64gb SD Card (less might work too, but the default recommended 4-8GB will probably be too small)
* [Rasbian Buster Lite](https://www.raspberrypi.org/downloads/raspbian/) - Lite version is enough to get going and will save some disk space!

Assuming you're working with a freshly written image:

```bash

# Start by increasing swap size to 2gb:
sudo vi /etc/dphys-swapfile
# Set CONF_SWAPSIZE=2048
# :wq
sudo reboot

# Install prerequisites
sudo apt-get install git libgflags-dev libsnappy-dev libpcre3-dev

# Then you can follow instructions for Linux.

```

### Makefile tips and tricks for developers

- build all those tools known to the Makefile:

```bash
# $(nproc) corresponds to the number of cores you have
make -j$(nproc)
```

- build a specific tool:

```bash
make state_sim
```

- you can control the Makefile's verbosity with the V variable (defaults to 0):

```bash
make V=1 # verbose
make V=2 test # even more verbose
```

- same for the [Chronicles log level](https://github.com/status-im/nim-chronicles#chronicles_log_level):

```bash
make LOG_LEVEL=DEBUG bench_bls_sig_agggregation # this is the default
make LOG_LEVEL=TRACE beacon_node # log everything
```

- pass arbitrary parameters to the Nim compiler:

```bash
make NIMFLAGS="-d:release"
```

- you can freely combine those variables on the `make` command line:

```bash
make -j$(nproc) NIMFLAGS="-d:release" USE_MULTITAIL=yes eth2_network_simulation
```

- don't use the [lightweight stack tracing implementation from nim-libbacktrace](https://github.com/status-im/nim-beacon-chain/pull/745):

```bash
make USE_LIBBACKTRACE=0 # expect the resulting binaries to be 2-3 times slower
```

- publish a book using [mdBook](https://github.com/rust-lang/mdBook) from sources in "docs/" to GitHub pages:

```bash
make publish-book
>>>>>>> 4ecbc655
```

### CI setup

Local testnets run for 4 epochs each, to test finalization. That happens only on Jenkins Linux hosts, and their logs are available for download as artifacts, from the job's page. Don't expect these artifacts to be kept more than a day after the corresponding branch is deleted.

![Jenkins artifacts](./media/jenkins_artifacts.png)

## License

Licensed and distributed under either of

- MIT license: [LICENSE-MIT](LICENSE-MIT) or http://opensource.org/licenses/MIT

or

- Apache License, Version 2.0, ([LICENSE-APACHEv2](LICENSE-APACHEv2) or http://www.apache.org/licenses/LICENSE-2.0)

at your option. These files may not be copied, modified, or distributed except according to those terms.<|MERGE_RESOLUTION|>--- conflicted
+++ resolved
@@ -14,9 +14,12 @@
 
 Nimbus beacon chain is a research implementation of the beacon chain component of the upcoming Ethereum Serenity upgrade, aka Eth2.
 
-<<<<<<< HEAD
+
 ## Manual
-=======
+
+Please see the complete documentation at [The nim-beacon-chain Book](https://status-im.github.io/nim-beacon-chain/).
+
+
 ## Related
 
 * [status-im/nimbus](https://github.com/status-im/nimbus/): Nimbus for Ethereum 1
@@ -27,6 +30,7 @@
 ## Table of Contents
 
 - [Nimbus Eth2 (Beacon Chain)](#nimbus-eth2-beacon-chain)
+  - [Manual](#manual)
   - [Related](#related)
   - [Table of Contents](#table-of-contents)
   - [Prerequisites for everyone](#prerequisites-for-everyone)
@@ -58,20 +62,30 @@
 
 * Developer tools (C compiler, Make, Bash, Git)
 * PCRE
->>>>>>> 4ecbc655
-
-Please see the complete guide at [The nim-beacon-chain Book](https://status-im.github.io/nim-beacon-chain/).
-
-## Quick Start
-
-As a user, you can connect to testnets and become a validator as follows:
-
-```
-<<<<<<< HEAD
-git clone https://github.com/status-im/nim-beacon-chain
-cd nim-beacon-chain
-make witti
-=======
+
+Nim is not an external dependency, Nimbus will build its own local copy.
+
+### Linux
+
+On common Linux distributions the dependencies can be installed with:
+```sh
+# Debian and Ubuntu
+sudo apt-get install build-essential git libpcre3-dev
+
+# Fedora
+dnf install @development-tools pcre
+
+# Archlinux, using an AUR manager for pcre-static
+yourAURmanager -S base-devel pcre-static
+```
+
+### MacOS
+
+Assuming you use [Homebrew](https://brew.sh/) to manage packages:
+
+```sh
+brew install pcre
+```
 
 Make sure you have [CMake](https://cmake.org/) installed, to be able to build libunwind (used for [lightweight stack traces](https://github.com/status-im/nim-libbacktrace)).
 
@@ -389,7 +403,6 @@
 
 ```bash
 make publish-book
->>>>>>> 4ecbc655
 ```
 
 ### CI setup
@@ -402,10 +415,10 @@
 
 Licensed and distributed under either of
 
-- MIT license: [LICENSE-MIT](LICENSE-MIT) or http://opensource.org/licenses/MIT
+* MIT license: [LICENSE-MIT](LICENSE-MIT) or http://opensource.org/licenses/MIT
 
 or
 
-- Apache License, Version 2.0, ([LICENSE-APACHEv2](LICENSE-APACHEv2) or http://www.apache.org/licenses/LICENSE-2.0)
+* Apache License, Version 2.0, ([LICENSE-APACHEv2](LICENSE-APACHEv2) or http://www.apache.org/licenses/LICENSE-2.0)
 
 at your option. These files may not be copied, modified, or distributed except according to those terms.